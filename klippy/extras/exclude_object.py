--- conflicted
+++ resolved
@@ -268,11 +268,7 @@
 
         elif current:
             if not self.current_object:
-<<<<<<< HEAD
-                gcmd.respond_error("There is no current object to cancel")
-=======
-                raise self.gcode.error('There is no current object to cancel')
->>>>>>> 547bfbf8
+                raise self.gcode.error("There is no current object to cancel")
 
             else:
                 self._exclude_object(self.current_object)
