--- conflicted
+++ resolved
@@ -254,11 +254,7 @@
     }
 
     if (pin == ADC_TEMPERATURE_PIN) {
-<<<<<<< HEAD
-        ADC3_COMMON->CCR |= ADC_CCR_TSEN;
-=======
         adc_common->CCR |= ADC_CCR_TSEN;
->>>>>>> 645a1b83
     } else {
         gpio_peripheral(pin, GPIO_ANALOG, 0);
     }
