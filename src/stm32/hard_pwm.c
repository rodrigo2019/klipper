--- conflicted
+++ resolved
@@ -102,8 +102,6 @@
     {TIM9,  GPIO('E',  6),  2, GPIO_FUNCTION(3)},
     {TIM10, GPIO('B',  8),  1, GPIO_FUNCTION(3)},
     {TIM11, GPIO('B',  9),  1, GPIO_FUNCTION(3)}
-<<<<<<< HEAD
-=======
 #elif CONFIG_MACH_STM32F7
     {TIM2, GPIO('A', 15), 1, GPIO_FUNCTION(1)},
     {TIM2, GPIO('B',  3), 2, GPIO_FUNCTION(1)},
@@ -117,7 +115,6 @@
     {TIM5, GPIO('E', 13), 3, GPIO_FUNCTION(1)},
     {TIM5, GPIO('A', 11), 4, GPIO_FUNCTION(1)},
     {TIM5, GPIO('E', 14), 4, GPIO_FUNCTION(1)},
->>>>>>> 645a1b83
 #elif CONFIG_MACH_STM32G0
     {TIM15, GPIO('A',  2), 1, GPIO_FUNCTION(5)},
     {TIM15, GPIO('A',  3), 2, GPIO_FUNCTION(5)},
@@ -133,18 +130,12 @@
     {TIM1,  GPIO('B',  3), 2, GPIO_FUNCTION(1)},
     {TIM3,  GPIO('B',  4), 1, GPIO_FUNCTION(1)},
     {TIM3,  GPIO('B',  5), 2, GPIO_FUNCTION(1)},
-<<<<<<< HEAD
-=======
   #if CONFIG_MACH_STM32G0Bx
->>>>>>> 645a1b83
     {TIM4,  GPIO('B',  6), 1, GPIO_FUNCTION(9)},
     {TIM4,  GPIO('B',  7), 2, GPIO_FUNCTION(9)},
     {TIM4,  GPIO('B',  8), 3, GPIO_FUNCTION(9)},
     {TIM4,  GPIO('B',  9), 4, GPIO_FUNCTION(9)},
-<<<<<<< HEAD
-=======
-  #endif
->>>>>>> 645a1b83
+  #endif
     {TIM15, GPIO('B', 14), 1, GPIO_FUNCTION(5)},
     {TIM15, GPIO('B', 15), 2, GPIO_FUNCTION(5)},
     {TIM15, GPIO('C',  1), 1, GPIO_FUNCTION(2)},
@@ -158,18 +149,12 @@
     {TIM14, GPIO('C', 12), 1, GPIO_FUNCTION(2)},
     {TIM16, GPIO('D',  0), 1, GPIO_FUNCTION(2)},
     {TIM17, GPIO('D',  1), 1, GPIO_FUNCTION(2)},
-<<<<<<< HEAD
-=======
   #if CONFIG_MACH_STM32G0Bx
->>>>>>> 645a1b83
     {TIM4,  GPIO('D', 12), 1, GPIO_FUNCTION(2)},
     {TIM4,  GPIO('D', 13), 2, GPIO_FUNCTION(2)},
     {TIM4,  GPIO('D', 14), 3, GPIO_FUNCTION(2)},
     {TIM4,  GPIO('D', 15), 4, GPIO_FUNCTION(2)},
-<<<<<<< HEAD
-=======
-  #endif
->>>>>>> 645a1b83
+  #endif
     {TIM3,  GPIO('E',  3), 1, GPIO_FUNCTION(1)},
     {TIM3,  GPIO('E',  4), 2, GPIO_FUNCTION(1)},
     {TIM3,  GPIO('E',  5), 3, GPIO_FUNCTION(1)},
